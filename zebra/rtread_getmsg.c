/*
 * Kernel routing table readup by getmsg(2)
 * Copyright (C) 1999 Michael Handler
 *
 * This file is part of GNU Zebra.
 *
 * GNU Zebra is free software; you can redistribute it and/or modify it
 * under the terms of the GNU General Public License as published by the
 * Free Software Foundation; either version 2, or (at your option) any
 * later version.
 *
 * GNU Zebra is distributed in the hope that it will be useful, but
 * WITHOUT ANY WARRANTY; without even the implied warranty of
 * MERCHANTABILITY or FITNESS FOR A PARTICULAR PURPOSE.  See the GNU
 * General Public License for more details.
 *
 * You should have received a copy of the GNU General Public License along
 * with this program; see the file COPYING; if not, write to the Free Software
 * Foundation, Inc., 51 Franklin St, Fifth Floor, Boston, MA 02110-1301 USA
 */

#include <zebra.h>

#ifdef SUNOS_5

#include "prefix.h"
#include "log.h"
#include "if.h"
#include "vrf.h"
#include "vty.h"
#include "lib_errors.h"

#include "zebra/rib.h"
#include "zebra/rt.h"
<<<<<<< HEAD
#include "zebra/zebra_errors.h"
=======
#include "zebra/zebra_pbr.h"
>>>>>>> 7aab2afb

/* Thank you, Solaris, for polluting application symbol namespace. */
#undef hook_register
#undef hook_unregister

#include <sys/stream.h>
#include <sys/tihdr.h>

/* Solaris defines these in both <netinet/in.h> and <inet/in.h>, sigh */
#ifdef SUNOS_5
#include <sys/tiuser.h>
#ifndef T_CURRENT
#define T_CURRENT       MI_T_CURRENT
#endif /* T_CURRENT */
#ifndef IRE_CACHE
#define IRE_CACHE               0x0020  /* Cached Route entry */
#endif /* IRE_CACHE */
#ifndef IRE_HOST_REDIRECT
#define IRE_HOST_REDIRECT       0x0200  /* Host route entry from redirects */
#endif /* IRE_HOST_REDIRECT */
#ifndef IRE_CACHETABLE
#define IRE_CACHETABLE (IRE_CACHE | IRE_BROADCAST | IRE_LOCAL | IRE_LOOPBACK)
#endif /* IRE_CACHETABLE */
#undef IPOPT_EOL
#undef IPOPT_NOP
#undef IPOPT_LSRR
#undef IPOPT_RR
#undef IPOPT_SSRR
#endif /* SUNOS_5 */

#include <inet/common.h>
#include <inet/ip.h>
#include <inet/mib2.h>

/* device to read IP routing table from */
#ifndef _PATH_GETMSG_ROUTE
#define _PATH_GETMSG_ROUTE	"/dev/ip"
#endif /* _PATH_GETMSG_ROUTE */

#define RT_BUFSIZ		8192

static void handle_route_entry(mib2_ipRouteEntry_t *routeEntry)
{
	struct prefix prefix;
	struct in_addr tmpaddr;
	struct nexthop nh;
	uint8_t zebra_flags = 0;

	if (routeEntry->ipRouteInfo.re_ire_type & IRE_CACHETABLE)
		return;

	if (routeEntry->ipRouteInfo.re_ire_type & IRE_HOST_REDIRECT)
		zebra_flags |= ZEBRA_FLAG_SELFROUTE;

	prefix.family = AF_INET;

	tmpaddr.s_addr = routeEntry->ipRouteDest;
	prefix.u.prefix4 = tmpaddr;

	tmpaddr.s_addr = routeEntry->ipRouteMask;
	prefix.prefixlen = ip_masklen(tmpaddr);

	memset(&nh, 0, sizeof(nh));
	nh.vrf_id = VRF_DEFAULT;
	nh.type = NEXTHOP_TYPE_IPV4;
	nh.gate.ipv4.s_addr = routeEntry->ipRouteNextHop;

	rib_add(AFI_IP, SAFI_UNICAST, VRF_DEFAULT, ZEBRA_ROUTE_KERNEL, 0,
		zebra_flags, &prefix, NULL, &nh, 0, 0, 0, 0, 0);
}

void route_read(struct zebra_ns *zns)
{
	char storage[RT_BUFSIZ];

	struct T_optmgmt_req *TLIreq = (struct T_optmgmt_req *)storage;
	struct T_optmgmt_ack *TLIack = (struct T_optmgmt_ack *)storage;
	struct T_error_ack *TLIerr = (struct T_error_ack *)storage;

	struct opthdr *MIB2hdr;

	mib2_ipRouteEntry_t *routeEntry, *lastRouteEntry;

	struct strbuf msgdata;
	int flags, dev, retval, process;

	if ((dev = open(_PATH_GETMSG_ROUTE, O_RDWR)) == -1) {
		flog_err_sys(LIB_ERR_SYSTEM_CALL, "can't open %s: %s",
			     _PATH_GETMSG_ROUTE, safe_strerror(errno));
		return;
	}

	TLIreq->PRIM_type = T_OPTMGMT_REQ;
	TLIreq->OPT_offset = sizeof(struct T_optmgmt_req);
	TLIreq->OPT_length = sizeof(struct opthdr);
	TLIreq->MGMT_flags = T_CURRENT;

	MIB2hdr = (struct opthdr *)&TLIreq[1];

	MIB2hdr->level = MIB2_IP;
	MIB2hdr->name = 0;
	MIB2hdr->len = 0;

	msgdata.buf = storage;
	msgdata.len = sizeof(struct T_optmgmt_req) + sizeof(struct opthdr);

	flags = 0;

	if (putmsg(dev, &msgdata, NULL, flags) == -1) {
		flog_err_sys(LIB_ERR_SOCKET, "putmsg failed: %s",
			     safe_strerror(errno));
		goto exit;
	}

	MIB2hdr = (struct opthdr *)&TLIack[1];
	msgdata.maxlen = sizeof(storage);

	while (1) {
		flags = 0;
		retval = getmsg(dev, &msgdata, NULL, &flags);

		if (retval == -1) {
			flog_err_sys(LIB_ERR_SYSTEM_CALL,
				     "getmsg(ctl) failed: %s",
				     safe_strerror(errno));
			goto exit;
		}

		/* This is normal loop termination */
		if (retval == 0
		    && (size_t)msgdata.len >= sizeof(struct T_optmgmt_ack)
		    && TLIack->PRIM_type == T_OPTMGMT_ACK
		    && TLIack->MGMT_flags == T_SUCCESS && MIB2hdr->len == 0)
			break;

		if ((size_t)msgdata.len >= sizeof(struct T_error_ack)
		    && TLIerr->PRIM_type == T_ERROR_ACK) {
			zlog_debug("getmsg(ctl) returned T_ERROR_ACK: %s",
				   safe_strerror((TLIerr->TLI_error == TSYSERR)
							 ? TLIerr->UNIX_error
							 : EPROTO));
			break;
		}

		/* should dump more debugging info to the log statement,
		   like what GateD does in this instance, but not
		   critical yet. */
		if (retval != MOREDATA
		    || (size_t)msgdata.len < sizeof(struct T_optmgmt_ack)
		    || TLIack->PRIM_type != T_OPTMGMT_ACK
		    || TLIack->MGMT_flags != T_SUCCESS) {
			errno = ENOMSG;
			zlog_debug("getmsg(ctl) returned bizarreness");
			break;
		}

		/* MIB2_IP_21 is the the pseudo-MIB2 ipRouteTable
		   entry, see <inet/mib2.h>. "This isn't the MIB data
		   you're looking for." */
		process = (MIB2hdr->level == MIB2_IP
			   && MIB2hdr->name == MIB2_IP_21)
				  ? 1
				  : 0;

		/* getmsg writes the data buffer out completely, not
		   to the closest smaller multiple. Unless reassembling
		   data structures across buffer boundaries is your idea
		   of a good time, set maxlen to the closest smaller
		   multiple of the size of the datastructure you're
		   retrieving. */
		msgdata.maxlen =
			sizeof(storage)
			- (sizeof(storage) % sizeof(mib2_ipRouteEntry_t));

		msgdata.len = 0;
		flags = 0;

		do {
			retval = getmsg(dev, NULL, &msgdata, &flags);

			if (retval == -1) {
				flog_err_sys(LIB_ERR_SYSTEM_CALL,
					     "getmsg(data) failed: %s",
					     safe_strerror(errno));
				goto exit;
			}

			if (!(retval == 0 || retval == MOREDATA)) {
				zlog_debug("getmsg(data) returned %d", retval);
				goto exit;
			}

			if (process) {
				if (msgdata.len % sizeof(mib2_ipRouteEntry_t)
				    != 0) {
					zlog_debug(
						"getmsg(data) returned "
						"msgdata.len = %d (%% sizeof (mib2_ipRouteEntry_t) != 0)",
						msgdata.len);
					goto exit;
				}

				routeEntry = (mib2_ipRouteEntry_t *)msgdata.buf;
				lastRouteEntry =
					(mib2_ipRouteEntry_t *)(msgdata.buf
								+ msgdata.len);
				do {
					handle_route_entry(routeEntry);
				} while (++routeEntry < lastRouteEntry);
			}
		} while (retval == MOREDATA);
	}

exit:
	close(dev);
}

/* Only implemented for netlink method */
void macfdb_read(struct zebra_ns *zns)
{
}

void macfdb_read_for_bridge(struct zebra_ns *zns, struct interface *ifp,
			    struct interface *br_if)
{
}

void neigh_read(struct zebra_ns *zns)
{
}

void neigh_read_for_vlan(struct zebra_ns *zns, struct interface *vlan_if)
{
}

void kernel_read_pbr_rules(struct zebra_ns *zns)
{
}

#endif /* SUNOS_5 */<|MERGE_RESOLUTION|>--- conflicted
+++ resolved
@@ -32,11 +32,8 @@
 
 #include "zebra/rib.h"
 #include "zebra/rt.h"
-<<<<<<< HEAD
+#include "zebra/zebra_pbr.h"
 #include "zebra/zebra_errors.h"
-=======
-#include "zebra/zebra_pbr.h"
->>>>>>> 7aab2afb
 
 /* Thank you, Solaris, for polluting application symbol namespace. */
 #undef hook_register
