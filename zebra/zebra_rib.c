--- conflicted
+++ resolved
@@ -2670,11 +2670,7 @@
   struct prefix nh_p;
 
   /* Lookup table.  */
-<<<<<<< HEAD
-  table = vrf_table (afi, safi, 0);
-=======
-  table = zebra_vrf_table (AFI_IP, SAFI_UNICAST, si->vrf_id);
->>>>>>> 2bed4e86
+  table = zebra_vrf_table (afi, safi, si->vrf_id);
   if (! table)
     return;
 
@@ -2822,11 +2818,7 @@
   struct prefix nh_p;
 
   /* Lookup table.  */
-<<<<<<< HEAD
-  table = vrf_table (afi, safi, 0);
-=======
-  table = zebra_vrf_table (AFI_IP, SAFI_UNICAST, si->vrf_id);
->>>>>>> 2bed4e86
+  table = zebra_vrf_table (afi, safi, si->vrf_id);
   if (! table)
     return;
   
@@ -2930,20 +2922,12 @@
 {
   u_char type = 0;
   struct route_node *rn;
-<<<<<<< HEAD
   struct static_route *si;
   struct static_route *pp;
   struct static_route *cp;
   struct static_route *update = NULL;
-  struct route_table *stable;
-=======
-  struct static_ipv4 *si;
-  struct static_ipv4 *pp;
-  struct static_ipv4 *cp;
-  struct static_ipv4 *update = NULL;
   struct zebra_vrf *zvrf = vrf_info_get (vrf_id);
   struct route_table *stable = zvrf->stable[AFI_IP][SAFI_UNICAST];
->>>>>>> 2bed4e86
 
   if (! stable)
     return -1;
@@ -3503,203 +3487,6 @@
   return 0;
 }
 
-<<<<<<< HEAD
-=======
-/* Install static route into rib. */
-static void
-static_install_ipv6 (struct prefix *p, struct static_ipv6 *si)
-{
-  struct rib *rib;
-  struct route_table *table;
-  struct route_node *rn;
-  struct prefix nh_p;
-
-  /* Lookup table.  */
-  table = zebra_vrf_table (AFI_IP6, SAFI_UNICAST, si->vrf_id);
-  if (! table)
-    return;
-
-  /* Lookup existing route */
-  rn = route_node_get (table, p);
-  RNODE_FOREACH_RIB (rn, rib)
-    {
-      if (CHECK_FLAG(rib->status, RIB_ENTRY_REMOVED))
-        continue;
-
-      if (rib->type == ZEBRA_ROUTE_STATIC && rib->distance == si->distance)
-        break;
-    }
-
-  if (rib)
-    {
-      /* if tag value changed , update old value in RIB */
-      if (rib->tag != si->tag)
-        rib->tag = si->tag;
-
-      /* Same distance static route is there.  Update it with new
-         nexthop. */
-      route_unlock_node (rn);
-
-      switch (si->type)
-	{
-	case STATIC_IPV6_GATEWAY:
-	  nexthop_ipv6_add (rib, &si->ipv6);
-	  nh_p.family = AF_INET6;
-	  nh_p.prefixlen = IPV6_MAX_BITLEN;
-	  nh_p.u.prefix6 = si->ipv6;
-	  zebra_register_rnh_static_nh(&nh_p, rn);
-	  break;
-	case STATIC_IPV6_IFNAME:
-	  nexthop_ifname_add (rib, si->ifname);
-	  break;
-	case STATIC_IPV6_GATEWAY_IFNAME:
-	  nexthop_ipv6_ifname_add (rib, &si->ipv6, si->ifname);
-	  break;
-	}
-      rib_queue_add (&zebrad, rn);
-    }
-  else
-    {
-      /* This is new static route. */
-      rib = XCALLOC (MTYPE_RIB, sizeof (struct rib));
-      
-      rib->type = ZEBRA_ROUTE_STATIC;
-      rib->instance = 0;
-      rib->distance = si->distance;
-      rib->metric = 0;
-      rib->vrf_id = si->vrf_id;
-      rib->table = zebrad.rtm_table_default;
-      rib->nexthop_num = 0;
-      rib->tag = si->tag;
-
-      switch (si->type)
-	{
-	case STATIC_IPV6_GATEWAY:
-	  nexthop_ipv6_add (rib, &si->ipv6);
-	  nh_p.family = AF_INET6;
-	  nh_p.prefixlen = IPV6_MAX_BITLEN;
-	  nh_p.u.prefix6 = si->ipv6;
-	  zebra_register_rnh_static_nh(&nh_p, rn);
-	  break;
-	case STATIC_IPV6_IFNAME:
-	  nexthop_ifname_add (rib, si->ifname);
-	  break;
-	case STATIC_IPV6_GATEWAY_IFNAME:
-	  nexthop_ipv6_ifname_add (rib, &si->ipv6, si->ifname);
-	  break;
-	}
-
-      /* Save the flags of this static routes (reject, blackhole) */
-      rib->flags = si->flags;
-
-      /* Link this rib to the tree. */
-      rib_addnode (rn, rib);
-    }
-}
-
-static int
-static_ipv6_nexthop_same (struct nexthop *nexthop, struct static_ipv6 *si)
-{
-  if (nexthop->type == NEXTHOP_TYPE_IPV6
-      && si->type == STATIC_IPV6_GATEWAY
-      && IPV6_ADDR_SAME (&nexthop->gate.ipv6, &si->ipv6))
-    return 1;
-  if (nexthop->type == NEXTHOP_TYPE_IFNAME
-      && si->type == STATIC_IPV6_IFNAME
-      && strcmp (nexthop->ifname, si->ifname) == 0)
-    return 1;
-  if (nexthop->type == NEXTHOP_TYPE_IPV6_IFNAME
-      && si->type == STATIC_IPV6_GATEWAY_IFNAME
-      && IPV6_ADDR_SAME (&nexthop->gate.ipv6, &si->ipv6)
-      && strcmp (nexthop->ifname, si->ifname) == 0)
-    return 1;
-  return 0;
-}
-
-static void
-static_uninstall_ipv6 (struct prefix *p, struct static_ipv6 *si)
-{
-  struct route_table *table;
-  struct route_node *rn;
-  struct rib *rib;
-  struct nexthop *nexthop;
-  struct prefix nh_p;
-
-  /* Lookup table.  */
-  table = zebra_vrf_table (AFI_IP6, SAFI_UNICAST, si->vrf_id);
-  if (! table)
-    return;
-
-  /* Lookup existing route with type and distance. */
-  rn = route_node_lookup (table, (struct prefix *) p);
-  if (! rn)
-    return;
-
-  RNODE_FOREACH_RIB (rn, rib)
-    {
-      if (CHECK_FLAG (rib->status, RIB_ENTRY_REMOVED))
-        continue;
-    
-      if (rib->type == ZEBRA_ROUTE_STATIC && rib->distance == si->distance &&
-          rib->tag == si->tag)
-        break;
-    }
-
-  if (! rib)
-    {
-      route_unlock_node (rn);
-      return;
-    }
-
-  /* Lookup nexthop. */
-  for (nexthop = rib->nexthop; nexthop; nexthop = nexthop->next)
-    if (static_ipv6_nexthop_same (nexthop, si))
-      break;
-
-  /* Can't find nexthop. */
-  if (! nexthop)
-    {
-      route_unlock_node (rn);
-      return;
-    }
-  
-  /* Check nexthop. */
-  if (rib->nexthop_num == 1)
-    {
-      rib_delnode (rn, rib);
-    }
-  else
-    {
-      /* Mark this nexthop as inactive and reinstall the route. Then, delete
-       * the nexthop. There is no need to re-evaluate the route for this
-       * scenario.
-       */
-      UNSET_FLAG(nexthop->flags, NEXTHOP_FLAG_ACTIVE);
-      if (CHECK_FLAG (nexthop->flags, NEXTHOP_FLAG_FIB))
-        {
-          redistribute_delete (&rn->p, rib);
-          rib_uninstall_kernel (rn, rib);
-          /* Are there other active nexthops? */
-          if (rib->nexthop_active_num > 1)
-            {
-              rib_install_kernel (rn, rib, 0);
-              redistribute_update (&rn->p, rib, NULL);
-            }
-        }
-
-      /* Delete the nexthop and dereg from NHT */
-      nh_p.family = AF_INET6;
-      nh_p.prefixlen = IPV6_MAX_BITLEN;
-      nh_p.u.prefix6 = nexthop->gate.ipv6;
-      nexthop_delete (rib, nexthop);
-      zebra_deregister_rnh_static_nh(&nh_p, rn);
-      nexthop_free (nexthop, rn);
-    }
-  /* Unlock node. */
-  route_unlock_node (rn);
-}
-
->>>>>>> 2bed4e86
 /* Add static route into static route configuration. */
 int
 static_add_ipv6 (struct prefix *p, u_char type, struct in6_addr *gate,
@@ -3707,19 +3494,12 @@
                  u_char distance, vrf_id_t vrf_id)
 {
   struct route_node *rn;
-<<<<<<< HEAD
   struct static_route *si;
   struct static_route *pp;
   struct static_route *cp;
   struct static_route *update = NULL;
-  struct route_table *stable;
-=======
-  struct static_ipv6 *si;
-  struct static_ipv6 *pp;
-  struct static_ipv6 *cp;
   struct zebra_vrf *zvrf = vrf_info_get (vrf_id);
   struct route_table *stable = zvrf->stable[AFI_IP6][SAFI_UNICAST];
->>>>>>> 2bed4e86
 
   if (! stable)
     return -1;
