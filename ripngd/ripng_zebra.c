--- conflicted
+++ resolved
@@ -315,11 +315,7 @@
 
 DEFUN (ripng_redistribute_type,
        ripng_redistribute_type_cmd,
-<<<<<<< HEAD
        "redistribute <kernel|connected|static|ospf6|isis|bgp|table>",
-=======
-       "redistribute " FRR_REDIST_STR_RIPNGD,
->>>>>>> 7d53a493
        "Redistribute\n"
        FRR_REDIST_HELP_STR_RIPNGD)
 {
@@ -339,130 +335,8 @@
 
 DEFUN (no_ripng_redistribute_type,
        no_ripng_redistribute_type_cmd,
-<<<<<<< HEAD
        "no redistribute <kernel|connected|static|ospf6|isis|bgp|table> [metric (0-16)] [route-map WORD]",
        NO_STR
-       "Redistribute\n"
-       QUAGGA_REDIST_HELP_STR_RIPNGD
-       "Metric\n"
-       "Metric value\n"
-       "Route map reference\n"
-       "Pointer to route-map entries\n")
-=======
-       "no redistribute " FRR_REDIST_STR_RIPNGD,
-       NO_STR
-       "Redistribute\n"
-       FRR_REDIST_HELP_STR_RIPNGD)
->>>>>>> 7d53a493
-{
-  int type;
-  type = proto_redistnum(AFI_IP6, argv[2]->text);
-
-  if (type < 0)
-    {
-      vty_out(vty, "Invalid type %s%s", argv[2]->text, VTY_NEWLINE);
-      return CMD_WARNING;
-    }
-
-  ripng_redistribute_metric_unset (type);
-  ripng_redistribute_routemap_unset (type);
-  return ripng_redistribute_unset (type);
-}
-
-
-DEFUN (ripng_redistribute_type_metric,
-       ripng_redistribute_type_metric_cmd,
-<<<<<<< HEAD
-       "redistribute <kernel|connected|static|ospf6|isis|bgp|table> metric (0-16)",
-=======
-       "redistribute " FRR_REDIST_STR_RIPNGD " metric <0-16>",
->>>>>>> 7d53a493
-       "Redistribute\n"
-       FRR_REDIST_HELP_STR_RIPNGD
-       "Metric\n"
-       "Metric value\n")
-{
-  int idx_protocol = 1;
-  int idx_number = 3;
-  int type;
-  int metric;
-
-  metric = atoi (argv[idx_number]->arg);
-  type = proto_redistnum(AFI_IP6, argv[idx_protocol]->text);
-
-  if (type < 0)
-    {
-      vty_out(vty, "Invalid type %s%s", argv[idx_protocol]->text, VTY_NEWLINE);
-      return CMD_WARNING;
-    }
-
-  ripng_redistribute_metric_set (type, metric);
-  zclient_redistribute (ZEBRA_REDISTRIBUTE_ADD, zclient, AFI_IP6, type, 0,
-                        VRF_DEFAULT);
-  return CMD_SUCCESS;
-}
-
-<<<<<<< HEAD
-
-DEFUN (ripng_redistribute_type_routemap,
-       ripng_redistribute_type_routemap_cmd,
-       "redistribute <kernel|connected|static|ospf6|isis|bgp|table> route-map WORD",
-=======
-ALIAS (no_ripng_redistribute_type,
-       no_ripng_redistribute_type_metric_cmd,
-       "no redistribute " FRR_REDIST_STR_RIPNGD " metric <0-16>",
-       NO_STR
-       "Redistribute\n"
-       FRR_REDIST_HELP_STR_RIPNGD
-       "Metric\n"
-       "Metric value\n")
-
-DEFUN (ripng_redistribute_type_routemap,
-       ripng_redistribute_type_routemap_cmd,
-       "redistribute " FRR_REDIST_STR_RIPNGD " route-map WORD",
->>>>>>> 7d53a493
-       "Redistribute\n"
-       FRR_REDIST_HELP_STR_RIPNGD
-       "Route map reference\n"
-       "Pointer to route-map entries\n")
-{
-  int idx_protocol = 1;
-  int idx_word = 3;
-  int type;
-
-  type = proto_redistnum(AFI_IP6, argv[idx_protocol]->text);
-
-  if (type < 0)
-    {
-      vty_out(vty, "Invalid type %s%s", argv[idx_protocol]->text, VTY_NEWLINE);
-      return CMD_WARNING;
-    }
-
-  ripng_redistribute_routemap_set (type, argv[idx_word]->text);
-  zclient_redistribute (ZEBRA_REDISTRIBUTE_ADD, zclient, AFI_IP6, type, 0,
-                        VRF_DEFAULT);
- return CMD_SUCCESS;
-}
-
-<<<<<<< HEAD
-
-DEFUN (ripng_redistribute_type_metric_routemap,
-       ripng_redistribute_type_metric_routemap_cmd,
-       "redistribute <kernel|connected|static|ospf6|isis|bgp|table> metric (0-16) route-map WORD",
-=======
-ALIAS (no_ripng_redistribute_type,
-       no_ripng_redistribute_type_routemap_cmd,
-       "no redistribute " FRR_REDIST_STR_RIPNGD " route-map WORD",
-       NO_STR
-       "Redistribute\n"
-       FRR_REDIST_HELP_STR_RIPNGD
-       "Route map reference\n"
-       "Pointer to route-map entries\n")
-
-DEFUN (ripng_redistribute_type_metric_routemap,
-       ripng_redistribute_type_metric_routemap_cmd,
-       "redistribute " FRR_REDIST_STR_RIPNGD " metric <0-16> route-map WORD",
->>>>>>> 7d53a493
        "Redistribute\n"
        FRR_REDIST_HELP_STR_RIPNGD
        "Metric\n"
@@ -470,6 +344,85 @@
        "Route map reference\n"
        "Pointer to route-map entries\n")
 {
+  int type;
+  type = proto_redistnum(AFI_IP6, argv[2]->text);
+
+  if (type < 0)
+    {
+      vty_out(vty, "Invalid type %s%s", argv[2]->text, VTY_NEWLINE);
+      return CMD_WARNING;
+    }
+
+  ripng_redistribute_metric_unset (type);
+  ripng_redistribute_routemap_unset (type);
+  return ripng_redistribute_unset (type);
+}
+
+
+DEFUN (ripng_redistribute_type_metric,
+       ripng_redistribute_type_metric_cmd,
+       "redistribute <kernel|connected|static|ospf6|isis|bgp|table> metric (0-16)",
+       "Redistribute\n"
+       FRR_REDIST_HELP_STR_RIPNGD
+       "Metric\n"
+       "Metric value\n")
+{
+  int idx_protocol = 1;
+  int idx_number = 3;
+  int type;
+  int metric;
+
+  metric = atoi (argv[idx_number]->arg);
+  type = proto_redistnum(AFI_IP6, argv[idx_protocol]->text);
+
+  if (type < 0)
+    {
+      vty_out(vty, "Invalid type %s%s", argv[idx_protocol]->text, VTY_NEWLINE);
+      return CMD_WARNING;
+    }
+
+  ripng_redistribute_metric_set (type, metric);
+  zclient_redistribute (ZEBRA_REDISTRIBUTE_ADD, zclient, AFI_IP6, type, 0,
+                        VRF_DEFAULT);
+  return CMD_SUCCESS;
+}
+
+DEFUN (ripng_redistribute_type_routemap,
+       ripng_redistribute_type_routemap_cmd,
+       "redistribute <kernel|connected|static|ospf6|isis|bgp|table> route-map WORD",
+       "Redistribute\n"
+       FRR_REDIST_HELP_STR_RIPNGD
+       "Route map reference\n"
+       "Pointer to route-map entries\n")
+{
+  int idx_protocol = 1;
+  int idx_word = 3;
+  int type;
+
+  type = proto_redistnum(AFI_IP6, argv[idx_protocol]->text);
+
+  if (type < 0)
+    {
+      vty_out(vty, "Invalid type %s%s", argv[idx_protocol]->text, VTY_NEWLINE);
+      return CMD_WARNING;
+    }
+
+  ripng_redistribute_routemap_set (type, argv[idx_word]->text);
+  zclient_redistribute (ZEBRA_REDISTRIBUTE_ADD, zclient, AFI_IP6, type, 0,
+                        VRF_DEFAULT);
+ return CMD_SUCCESS;
+}
+
+DEFUN (ripng_redistribute_type_metric_routemap,
+       ripng_redistribute_type_metric_routemap_cmd,
+       "redistribute <kernel|connected|static|ospf6|isis|bgp|table> metric (0-16) route-map WORD",
+       "Redistribute\n"
+       FRR_REDIST_HELP_STR_RIPNGD
+       "Metric\n"
+       "Metric value\n"
+       "Route map reference\n"
+       "Pointer to route-map entries\n")
+{
   int idx_protocol = 1;
   int idx_number = 3;
   int idx_word = 5;
@@ -490,18 +443,6 @@
   zclient_redistribute (ZEBRA_REDISTRIBUTE_ADD, zclient, AFI_IP6, type, 0, VRF_DEFAULT);
   return CMD_SUCCESS;
 }
-
-<<<<<<< HEAD
-=======
-ALIAS (no_ripng_redistribute_type,
-       no_ripng_redistribute_type_metric_routemap_cmd,
-       "no redistribute " FRR_REDIST_STR_RIPNGD " metric <0-16> route-map WORD",
-       NO_STR
-       "Redistribute\n"
-       FRR_REDIST_HELP_STR_RIPNGD
-       "Route map reference\n"
-       "Pointer to route-map entries\n")
->>>>>>> 7d53a493
 
 void
 ripng_redistribute_write (struct vty *vty, int config_mode)
