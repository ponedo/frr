## Process this file with automake to produce Makefile.in.

AM_CPPFLAGS = -I.. -I$(top_srcdir) -I$(top_srcdir)/lib -I$(top_builddir)/lib
AM_CFLAGS = $(WERROR)
DEFS = @DEFS@ -DSYSCONFDIR=\"$(sysconfdir)/\"
AM_YFLAGS = -d -Dapi.prefix=@BISON_OPENBRACE@cmd_yy@BISON_CLOSEBRACE@ @BISON_VERBOSE@

command_lex.h: command_lex.c
	@if test ! -f $@; then rm -f command_lex.c; else :; fi
	@if test ! -f $@; then $(MAKE) $(AM_MAKEFLAGS) command_lex.c; else :; fi
command_parse.lo: command_lex.h

lib_LTLIBRARIES = libfrr.la
libfrr_la_LDFLAGS = -version-info 0:0:0 

libfrr_la_SOURCES = \
	network.c pid_output.c getopt.c getopt1.c \
	checksum.c vector.c linklist.c vty.c \
	graph.c command_parse.y command_lex.l command_match.c \
	command.c \
	sockunion.c prefix.c thread.c if.c buffer.c table.c hash.c \
	filter.c routemap.c distribute.c stream.c log.c plist.c \
	zclient.c sockopt.c md5.c if_rmap.c keychain.c privs.c \
	sigevent.c pqueue.c jhash.c workqueue.c nexthop.c json.c \
	ptm_lib.c csv.c bfd.c vrf.c systemd.c ns.c memory.c memory_vty.c \
	imsg-buffer.c imsg.c skiplist.c \
	qobj.c wheel.c \
	event_counter.c \
	grammar_sandbox.c \
	srcdest_table.c \
	spf_backoff.c \
	libfrr.c \
	strlcpy.c \
	strlcat.c \
<<<<<<< HEAD
	sha256.c
=======
	module.c \
	hook.c \
	# end
>>>>>>> bc7268d5

BUILT_SOURCES = route_types.h gitversion.h command_parse.h command_lex.h

libfrr_la_LIBADD = @LIBCAP@

if SNMP
lib_LTLIBRARIES +=  libfrrsnmp.la
endif

libfrrsnmp_la_CFLAGS = $(WERROR) $(SNMP_CFLAGS)
libfrrsnmp_la_LDFLAGS = -version-info 0:0:0
libfrrsnmp_la_LIBADD = libfrr.la $(SNMP_LIBS)
libfrrsnmp_la_SOURCES = \
	agentx.c \
	smux.c \
	snmp.c \
	#end

pkginclude_HEADERS = \
	frratomic.h \
	buffer.h checksum.h filter.h getopt.h hash.h \
	if.h linklist.h log.h \
	graph.h command_match.h \
	command.h \
	memory.h network.h prefix.h routemap.h distribute.h sockunion.h \
	stream.h table.h thread.h vector.h version.h vty.h zebra.h \
	plist.h zclient.h sockopt.h smux.h md5.h if_rmap.h keychain.h \
	privs.h sigevent.h pqueue.h jhash.h zassert.h \
	workqueue.h route_types.h libospf.h nexthop.h json.h \
	ptm_lib.h csv.h bfd.h vrf.h ns.h systemd.h bitfield.h \
	fifo.h memory_vty.h mpls.h imsg.h openbsd-queue.h openbsd-tree.h \
	skiplist.h qobj.h wheel.h \
	event_counter.h \
	monotime.h \
	spf_backoff.h \
	srcdest_table.h \
	module.h \
	hook.h \
	libfrr.h \
	sha256.h \
	# end

noinst_HEADERS = \
	plist_int.h \
	log_int.h

noinst_PROGRAMS = grammar_sandbox

grammar_sandbox_SOURCES = grammar_sandbox_main.c
grammar_sandbox_LDADD = libfrr.la

EXTRA_DIST = \
	queue.h \
	command_lex.h \
	route_types.pl route_types.txt \
	gitversion.pl

route_types.h: $(srcdir)/route_types.txt $(srcdir)/route_types.pl
	@PERL@ $(srcdir)/route_types.pl < $(srcdir)/route_types.txt > $@

if GIT_VERSION

# bit of a trick here to always have up-to-date git stamps without triggering
# unneccessary rebuilds.  .PHONY causes the .tmp file to be rebuilt always,
# but if we use that on gitversion.h it'll ripple through the .c file deps.
# (even if gitversion.h's file timestamp doesn't change, make will think it
# did, because of .PHONY...)

.PHONY: gitversion.h.tmp
.SILENT: gitversion.h gitversion.h.tmp
GITH=gitversion.h
gitversion.h.tmp: $(srcdir)/../.git
	@PERL@ $(srcdir)/gitversion.pl $(srcdir) > ${GITH}.tmp
gitversion.h: gitversion.h.tmp
	{ test -f ${GITH} && diff -s -q ${GITH}.tmp ${GITH}; } || cp -v ${GITH}.tmp ${GITH}

else
.PHONY: gitversion.h
gitversion.h:
	true
endif<|MERGE_RESOLUTION|>--- conflicted
+++ resolved
@@ -32,13 +32,10 @@
 	libfrr.c \
 	strlcpy.c \
 	strlcat.c \
-<<<<<<< HEAD
 	sha256.c
-=======
 	module.c \
 	hook.c \
 	# end
->>>>>>> bc7268d5
 
 BUILT_SOURCES = route_types.h gitversion.h command_parse.h command_lex.h
 
